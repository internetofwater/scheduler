# Copyright 2025 Lincoln Institute of Land Policy
# SPDX-License-Identifier: Apache-2.0

import asyncio
from datetime import datetime
import os
import platform
import shutil
import subprocess
from typing import Optional
import zipfile
from aiohttp import ClientSession
from bs4 import BeautifulSoup
from dagster import (
    AssetCheckResult,
    AssetExecutionContext,
    AssetSelection,
    RunRequest,
    DefaultScheduleStatus,
    DefaultSensorStatus,
    Definitions,
    OpExecutionContext,
    ScheduleEvaluationContext,
    asset,
    asset_check,
    define_asset_job,
    get_dagster_logger,
    load_asset_checks_from_current_module,
    load_assets_from_current_module,
    schedule,
    materialize,
)
import docker
import dagster_slack
import docker.errors
from threading import Thread
import requests
import yaml

from userCode.lib.lakefsUtils import merge_into_main

from .lib.classes import S3, FileTransferer
from .lib.utils import (
    all_dependencies_materialized,
    remove_non_alphanumeric,
    run_scheduler_docker_image,
    slack_error_fn,
    template_gleaner_or_nabu,
    template_rclone,
)
from urllib.parse import urlparse
from .lib.dagster_helpers import filter_partitions, sources_partitions_def
from .lib.env import (
    GLEANER_GRAPH_URL,
    GLEANER_HEADLESS_ENDPOINT,
    REMOTE_GLEANER_SITEMAP,
    GLEANERIO_DATAGRAPH_ENDPOINT,
    GLEANER_IMAGE,
    NABU_IMAGE,
    GLEANERIO_PROVGRAPH_ENDPOINT,
    RUNNING_AS_TEST_OR_DEV,
    strict_env,
)


@asset
def nabu_config():
    """The nabuconfig.yaml used for nabu"""
    get_dagster_logger().info("Creating nabu config")
    input_file = os.path.join(
        os.path.dirname(__file__), "templates", "nabuconfig.yaml.j2"
    )
    templated_data = template_gleaner_or_nabu(input_file)
    conf = yaml.safe_load(templated_data)
    encoded_as_bytes = yaml.safe_dump(conf).encode()
    # put configs in s3 for introspection and persistence if we need to run gleaner locally
    s3_client = S3()
    s3_client.load(
        encoded_as_bytes,
        "configs/nabuconfig.yaml",
    )
    with open("/tmp/geoconnex/nabuconfig.yaml", "w") as f:
        f.write(templated_data)


def ensure_local_bin_in_path():
    """Ensure ~/.local/bin is in the PATH."""
    local_bin = os.path.expanduser("~/.local/bin")
    if local_bin not in os.environ["PATH"].split(os.pathsep):
        os.environ["PATH"] += os.pathsep + local_bin
    return local_bin


@asset
def rclone_binary():
    """Download the rclone binary to a user-writable location in the PATH."""
    local_bin = ensure_local_bin_in_path()
    os.makedirs(local_bin, exist_ok=True)

    # Check if rclone is already installed in ~/.local/bin
    rclone_path = os.path.join(local_bin, "rclone")
    if os.path.isfile(rclone_path):
        print(f"Rclone is already installed at {rclone_path}.")
        return

    # Determine the platform
    system = platform.system().lower()
    arch = platform.machine().lower()

    # Map system and architecture to the appropriate Rclone download URL
    if system == "linux" and arch in ("x86_64", "amd64"):
        download_url = "https://downloads.rclone.org/rclone-current-linux-amd64.zip"
    elif system == "linux" and arch in ("arm64", "aarch64"):
        download_url = "https://downloads.rclone.org/rclone-current-linux-arm64.zip"
    elif system == "darwin" and arch in ("arm64", "aarch64"):
        download_url = "https://downloads.rclone.org/rclone-current-osx-arm64.zip"
    else:
        raise SystemError(
            "Unsupported system or architecture: {} on {}".format(arch, system)
        )

    # Download the file
    def download_file(url, dest):
        print(f"Downloading Rclone from {url}...")
        response = requests.get(url, stream=True)
        if response.status_code == 200:
            with open(dest, "wb") as f:
                shutil.copyfileobj(response.raw, f)
            print("Download complete.")
        else:
            raise RuntimeError(
                f"Failed to download file. HTTP Status Code: {response.status_code}"
            )

    zip_file = "rclone.zip"
    download_file(download_url, zip_file)

    # Extract the downloaded zip file
    with zipfile.ZipFile(zip_file, "r") as zip_ref:
        print("Extracting Rclone...")
        zip_ref.extractall("rclone_extracted")

    # Change to the extracted directory
    extracted_dir = next(
        (
            d
            for d in os.listdir("rclone_extracted")
            if os.path.isdir(os.path.join("rclone_extracted", d))
        ),
        None,
    )
    if not extracted_dir:
        raise FileNotFoundError("Extracted Rclone directory not found.")

    extracted_path = os.path.join("rclone_extracted", extracted_dir)

    # Copy the Rclone binary to ~/.local/bin
    rclone_binary = os.path.join(extracted_path, "rclone")
    if not os.path.isfile(rclone_binary):
        raise FileNotFoundError("Rclone binary not found in extracted directory.")

    print(f"Installing Rclone to {local_bin}...")
    shutil.copy(rclone_binary, rclone_path)
    os.chmod(rclone_path, 0o755)  # Set executable permissions

    print("Verifying Rclone installation...")
    subprocess.run(["rclone", "version"], check=True)

    os.remove(zip_file)
    shutil.rmtree("rclone_extracted")
    print("Installation complete.")


@asset(deps=[rclone_binary])
def rclone_config() -> str:
    """Create the rclone config by templating the rclone.conf.j2 template"""
    get_dagster_logger().info("Creating rclone config")
    input_file = os.path.join(os.path.dirname(__file__), "templates", "rclone.conf.j2")
    templated_conf: str = template_rclone(input_file)
    return templated_conf


@asset
def gleaner_config(context: AssetExecutionContext):
    """The gleanerconfig.yaml used for gleaner"""
    get_dagster_logger().info("Creating gleaner config")
    input_file = os.path.join(
        os.path.dirname(__file__), "templates", "gleanerconfig.yaml.j2"
    )

    # Fill in the config with the common minio configuration
    templated_base: dict = yaml.safe_load(template_gleaner_or_nabu(input_file))

    r = requests.get(REMOTE_GLEANER_SITEMAP)
    xml = r.text
    sitemapTags = BeautifulSoup(xml, features="xml").find_all("sitemap")
    Lines: list[str] = [sitemap.findNext("loc").text for sitemap in sitemapTags]

    sources = []
    names: set[str] = set()

    assert len(Lines) > 0, f"No sitemaps found in index {REMOTE_GLEANER_SITEMAP}"

    for line in Lines:
        basename = REMOTE_GLEANER_SITEMAP.removesuffix(".xml")
        name = (
            line.removeprefix(basename)
            .removesuffix(".xml")
            .removeprefix("/")
            .removesuffix("/")
            .replace("/", "_")
        )
        name = remove_non_alphanumeric(name)
        if name in names:
            get_dagster_logger().warning(
                f"Found duplicate name '{name}' in line '{line}' in sitemap {REMOTE_GLEANER_SITEMAP}. Skipping adding it again"
            )
            continue

        parsed_url = urlparse(REMOTE_GLEANER_SITEMAP)
        protocol, hostname = parsed_url.scheme, parsed_url.netloc
        data = {
            "sourcetype": "sitemap",
            "name": name,
            "url": line.strip(),
            # Headless should be false by default since most sites don't use it.
            # If gleaner cannot extract JSON-LD it will fallback to headless mode
            "headless": "false",
            "pid": "https://gleaner.io/genid/geoconnex",
            "propername": name,
            "domain": f"{protocol}://{hostname}",
            "active": "true",
        }
        names.add(name)
        sources.append(data)

    get_dagster_logger().info(f"Found {len(sources)} sources in the sitemap")

    filter_partitions(context.instance, "sources_partitions_def", names)

    # Each source is a partition that can be crawled independently
    context.instance.add_dynamic_partitions(
        partitions_def_name="sources_partitions_def", partition_keys=list(names)
    )

    templated_base["sources"] = sources

    get_dagster_logger().info(
        f"Generated the following gleaner config: {yaml.dump(templated_base)}"
    )

    # put configs in s3 for introspection and persistence if we need to run gleaner locally
    encoded_as_bytes = yaml.dump(templated_base).encode()
    s3_client = S3()
    s3_client.load(encoded_as_bytes, "configs/gleanerconfig.yaml")
    with open("/tmp/geoconnex/gleanerconfig.yaml", "w") as f:
        f.write(yaml.dump(templated_base))


@asset_check(asset=gleaner_config)
def gleaner_links_are_valid():
    """Check if all the links in the gleaner config are valid and validate all 'loc' tags in the XML at each UR"""
    s3_client = S3()
    config = s3_client.read("configs/gleanerconfig.yaml")
    yaml_config = yaml.safe_load(config)

    dead_links: list[dict[str, int]] = []

    async def validate_url(url: str):
        async with ClientSession() as session:
            # only request the headers of each geoconnex sitemap
            # no reason to download all the content
            async with session.head(url) as response:
                if response.status == 200:
                    get_dagster_logger().debug(f"URL {url} exists.")
                else:
                    get_dagster_logger().debug(
                        f"URL {url} returned status code {response.status}."
                    )
                    dead_links.append({url: response.status})

    async def main(urls):
        tasks = [validate_url(url) for url in urls]
        results = await asyncio.gather(*tasks)
        return results

    urls = [source["url"] for source in yaml_config["sources"]]
    asyncio.run(main(urls))

    return AssetCheckResult(
        passed=len(dead_links) == 0,
        metadata={
            "failed_urls": list(dead_links),
        },
    )


@asset()
def docker_client_environment():
    """Set up dagster by pulling both the gleaner and nabu images and moving the config files into docker configs"""
    get_dagster_logger().info("Initializing docker client and pulling images: ")
    client = docker.DockerClient()

    get_dagster_logger().info(f"Pulling {GLEANER_IMAGE} and {NABU_IMAGE}")

    # Use threading since pull is not async and we want to do both at the same time
    gleaner_thread = Thread(target=client.images.pull, args=(GLEANER_IMAGE,))
    nabu_thread = Thread(target=client.images.pull, args=(NABU_IMAGE,))
    gleaner_thread.start()
    nabu_thread.start()
    gleaner_thread.join()
    nabu_thread.join()


@asset_check(asset=docker_client_environment)
def can_contact_headless():
    """Check that we can contact the headless server"""
    TWO_SECONDS = 2

    url = GLEANER_HEADLESS_ENDPOINT
    if RUNNING_AS_TEST_OR_DEV():
        portNumber = GLEANER_HEADLESS_ENDPOINT.removeprefix("http://").split(":")[1]
        url = f"http://localhost:{portNumber}"
        get_dagster_logger().warning(
            f"Skipping headless check in test mode. Check would have pinged {url}"
        )
        # Dagster does not support skipping asset checks so must return a valid result
        return AssetCheckResult(passed=True)

    # the Host header needs to be set for Chromium due to an upstream security requirement
    result = requests.get(url, headers={"Host": "localhost"}, timeout=TWO_SECONDS)
    return AssetCheckResult(
        passed=result.status_code == 200,
        metadata={
            "status_code": result.status_code,
            "text": result.text,
            "endpoint": GLEANER_HEADLESS_ENDPOINT,
        },
    )


@asset(
    partitions_def=sources_partitions_def,
    deps=[docker_client_environment, gleaner_config, nabu_config],
)
def gleaner(context: OpExecutionContext):
    """Get the jsonld for each site in the gleaner config"""
    source = context.partition_key
    ARGS = ["--cfg", "gleanerconfig.yaml", "--source", source, "--rude"]

    run_scheduler_docker_image(
        source,
        GLEANER_IMAGE,
        ARGS,
        "gleaner",
        volumeMapping=["/tmp/geoconnex/gleanerconfig.yaml:/app/gleanerconfig.yaml"],
    )


@asset(partitions_def=sources_partitions_def, deps=[gleaner])
def nabu_release(context: OpExecutionContext):
    """Construct an nq file from all of the jsonld produced by gleaner"""
    source = context.partition_key
    ARGS = [
        "release",
        "--cfg",
        "nabuconfig.yaml",
        "--prefix",
        "summoned/" + source,
    ]
    run_scheduler_docker_image(
        source,
        NABU_IMAGE,
        ARGS,
        "release",
        volumeMapping=["/tmp/geoconnex/nabuconfig.yaml:/app/nabuconfig.yaml"],
    )


@asset(partitions_def=sources_partitions_def, deps=[nabu_release])
def nabu_object(context: OpExecutionContext):
    """Take the nq file from s3 and use the sparql API to upload it into the graph"""
    source = context.partition_key
    ARGS = [
        "--cfg",
        "nabuconfig.yaml",
        "object",
        f"graphs/latest/{source}_release.nq",
        "--repository",
        GLEANERIO_DATAGRAPH_ENDPOINT,
    ]
    run_scheduler_docker_image(
        source,
        NABU_IMAGE,
        ARGS,
        "object",
        volumeMapping=["/tmp/geoconnex/nabuconfig.yaml:/app/nabuconfig.yaml"],
    )


@asset(partitions_def=sources_partitions_def, deps=[nabu_object])
def nabu_prune(context: OpExecutionContext):
    """Synchronize the graph with s3 by adding/removing from the graph"""
    source = context.partition_key
    ARGS = [
        "--cfg",
        "nabuconfig.yaml",
        "prune",
        "--prefix",
        "summoned/" + source,
        "--repository",
        GLEANERIO_DATAGRAPH_ENDPOINT,
    ]
    run_scheduler_docker_image(
        source,
        NABU_IMAGE,
        ARGS,
        "prune",
        volumeMapping=["/tmp/geoconnex/nabuconfig.yaml:/app/nabuconfig.yaml"],
    )


@asset(partitions_def=sources_partitions_def, deps=[gleaner])
def nabu_prov_release(context):
    """Construct an nq file from all of the jsonld prov produced by gleaner.
    Used for tracing data lineage"""
    source = context.partition_key
    ARGS = [
        "--cfg",
        "nabuconfig.yaml",
        "release",
        "--prefix",
        "prov/" + source,
    ]
    run_scheduler_docker_image(
        source,
        NABU_IMAGE,
        ARGS,
        "prov-release",
        volumeMapping=["/tmp/geoconnex/nabuconfig.yaml:/app/nabuconfig.yaml"],
    )


@asset(partitions_def=sources_partitions_def, deps=[gleaner])
def nabu_prov_clear(context: OpExecutionContext):
    """Clears the prov graph before putting the new nq in"""
    source = context.partition_key
    ARGS = [
        "--cfg",
        "nabuconfig.yaml",
        "clear",
        "--repository",
        GLEANERIO_PROVGRAPH_ENDPOINT,
    ]
    run_scheduler_docker_image(
        source,
        NABU_IMAGE,
        ARGS,
        "prov-clear",
        volumeMapping=["/tmp/geoconnex/nabuconfig.yaml:/app/nabuconfig.yaml"],
    )


@asset(partitions_def=sources_partitions_def, deps=[nabu_prov_clear, nabu_prov_release])
def nabu_prov_object(context):
    """Take the nq file from s3 and use the sparql API to upload it into the prov graph repository"""
    source = context.partition_key
    ARGS = [
        "--cfg",
        "nabuconfig.yaml",
        "object",
        f"graphs/latest/{source}_prov.nq",
        "--repository",
        GLEANERIO_PROVGRAPH_ENDPOINT,
    ]
    run_scheduler_docker_image(
        source,
        NABU_IMAGE,
        ARGS,
        "prov-object",
        volumeMapping=["/tmp/geoconnex/nabuconfig.yaml:/app/nabuconfig.yaml"],
    )


@asset(partitions_def=sources_partitions_def, deps=[gleaner])
def nabu_orgs_release(context: OpExecutionContext):
    """Construct an nq file for the metadata of all the organizations. Their data is not included in this step.
    This is just flat metadata"""
    source = context.partition_key
    ARGS = [
        "--cfg",
        "nabuconfig.yaml",
        "release",
        "--prefix",
        "orgs",
        "--repository",
        GLEANERIO_DATAGRAPH_ENDPOINT,
    ]
    run_scheduler_docker_image(
        source,
        NABU_IMAGE,
        ARGS,
        "orgs-release",
        volumeMapping=["/tmp/geoconnex/nabuconfig.yaml:/app/nabuconfig.yaml"],
    )


@asset(partitions_def=sources_partitions_def, deps=[nabu_orgs_release])
def nabu_orgs_prefix(context: OpExecutionContext):
    """Move the orgs nq file(s) into the graphdb"""
    source = context.partition_key
    ARGS = [
        "--cfg",
        "nabuconfig.yaml",
        "prefix",
        "--prefix",
        "orgs",
        "--repository",
        GLEANERIO_DATAGRAPH_ENDPOINT,
    ]
    run_scheduler_docker_image(
        source,
        NABU_IMAGE,
        ARGS,
        "orgs",
        volumeMapping=["/tmp/geoconnex/nabuconfig.yaml:/app/nabuconfig.yaml"],
    )


@asset(
    partitions_def=sources_partitions_def,
<<<<<<< HEAD
    deps=[nabu_orgs_prefix, nabu_prov_object, nabu_prune],
=======
    deps=[nabu_orgs, nabu_prune],
>>>>>>> 4fb73ded
)
def finished_individual_crawl(context: OpExecutionContext):
    """Dummy asset signifying the geoconnex crawl is completed once the orgs and prov nq files are in the graphdb and the graph is synced with the s3 bucket"""
    pass


@asset(deps=[finished_individual_crawl])
def export_graph_as_nquads(context: OpExecutionContext) -> Optional[str]:
    """Export the graphdb to nquads"""

    if not all_dependencies_materialized(context, "finished_individual_crawl"):
        return

    base_url = (
        GLEANER_GRAPH_URL if not RUNNING_AS_TEST_OR_DEV() else "http://localhost:7200"
    )

    # Define the repository name and endpoint
    endpoint = (
        f"{base_url}/repositories/{GLEANERIO_DATAGRAPH_ENDPOINT}/statements?infer=false"
    )

    get_dagster_logger().info(
        f"Exporting graphdb to nquads; fetching data from {endpoint}"
    )
    # Download the nq export
    response = requests.get(
        endpoint,
        headers={
            "Accept": "application/n-quads",
        },
    )

    # Check if the request was successful
    if response.status_code == 200:
        # Save the response content to a file
        with open("outputfile.nq", "wb") as f:
            f.write(response.content)
        get_dagster_logger().info("Export of graphdb to nquads successful")
    else:
        raise RuntimeError(
            f"Export failed, status code: {response.status_code} with response {response.text}"
        )

    s3_client = S3()
    filename = f"backups/nquads_{datetime.now().strftime('%Y_%m_%d_%H_%M_%S')}"
    s3_client.load(response.content, filename)
    return filename


@asset()
def nquads_to_renci(
    context: OpExecutionContext,
    rclone_config: str,
    export_graph_as_nquads: Optional[str],  # contains the path to the nquads
):
    """Upload the nquads to the renci bucket in lakefs"""
    if (
        not all_dependencies_materialized(context, "finished_individual_crawl")
        or not export_graph_as_nquads
    ):
        get_dagster_logger().warning(
            "Skipping rclone copy as all dependencies are not materialized"
        )
        return

    if RUNNING_AS_TEST_OR_DEV():
        get_dagster_logger().warning(
            "Skipping rclone copy as we are running in test mode"
        )
        return

    client = FileTransferer(rclone_config)
    client.copy_to_lakefs(
        destination_branch="develop",
        destination_filename="iow-dump.nq",
        path_to_file=export_graph_as_nquads,
    )
    merge_into_main(branch="develop")


harvest_job = define_asset_job(
    "harvest_source",
    description="harvest a source for the geoconnex graphdb",
    selection=AssetSelection.all(),
)


@schedule(
    cron_schedule="@weekly",
    job=harvest_job,
    default_status=DefaultScheduleStatus.STOPPED
    if RUNNING_AS_TEST_OR_DEV()
    else DefaultScheduleStatus.RUNNING,
)
def crawl_entire_graph_schedule(context: ScheduleEvaluationContext):
    get_dagster_logger().info("Schedule triggered.")

    get_dagster_logger().info("Deleting old partition status before new crawl")
    filter_partitions(context.instance, "sources_partitions_def", keys_to_keep=set())

    result = materialize([gleaner_config], instance=context.instance)
    if not result.success:
        raise Exception(f"Failed to materialize gleaner_config!: {result}")

    partition_keys = context.instance.get_dynamic_partitions("sources_partitions_def")
    get_dagster_logger().info(f"Found partition keys: {partition_keys}")

    if not partition_keys:
        raise Exception("No partition keys found after materializing gleaner_config!")

    for partition_key in partition_keys:
        yield RunRequest(
            job_name="harvest_source",
            run_key="havest_weekly",
            partition_key=partition_key,
            tags={"run_type": "harvest_weekly"},
        )


# expose all the code needed for our dagster repo
definitions = Definitions(
    assets=load_assets_from_current_module(),
    schedules=[crawl_entire_graph_schedule],
    asset_checks=load_asset_checks_from_current_module(),
    sensors=[
        dagster_slack.make_slack_on_run_failure_sensor(
            channel="#cgs-iow-bots",
            slack_token=strict_env("DAGSTER_SLACK_TOKEN"),
            text_fn=slack_error_fn,
            default_status=DefaultSensorStatus.STOPPED
            if RUNNING_AS_TEST_OR_DEV()
            else DefaultSensorStatus.RUNNING,
            monitor_all_code_locations=True,
        )
    ],
    # Commented out but can uncomment if we want to send other slack msgs
    # resources={
    #     "slack": dagster_slack.SlackResource(token=strict_env("DAGSTER_SLACK_TOKEN")),
    # },
)<|MERGE_RESOLUTION|>--- conflicted
+++ resolved
@@ -529,11 +529,7 @@
 
 @asset(
     partitions_def=sources_partitions_def,
-<<<<<<< HEAD
     deps=[nabu_orgs_prefix, nabu_prov_object, nabu_prune],
-=======
-    deps=[nabu_orgs, nabu_prune],
->>>>>>> 4fb73ded
 )
 def finished_individual_crawl(context: OpExecutionContext):
     """Dummy asset signifying the geoconnex crawl is completed once the orgs and prov nq files are in the graphdb and the graph is synced with the s3 bucket"""
